--- conflicted
+++ resolved
@@ -16,10 +16,6 @@
             var container = new Container();
             container.Register<MarcoEmitter>();
             container.Register<Visualizer>();
-<<<<<<< HEAD
-            container.RegisterSingleton<ISagaStore, SagaMemoryStore>();
-=======
->>>>>>> 4dd8f73f
 
             var config = new TapetiConfig(new SimpleInjectorDependencyResolver(container))
                 .WithFlow()

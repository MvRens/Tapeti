--- conflicted
+++ resolved
@@ -1,10 +1,6 @@
-<<<<<<< HEAD
-﻿using System.Collections.Generic;
-=======
 ﻿using System;
 using System.Collections.Generic;
 using System.Reflection;
->>>>>>> b980e308
 using RabbitMQ.Client;
 
 namespace Tapeti.Config
@@ -13,12 +9,8 @@
     {
         IDependencyResolver DependencyResolver { get; }
 
-<<<<<<< HEAD
-        object Controller { get; }
-=======
         string Queue { get; }
         string RoutingKey { get; }
->>>>>>> b980e308
         object Message { get; }
         IBasicProperties Properties { get; }
 

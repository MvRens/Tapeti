﻿using System;
using System.Collections.Generic;
using System.Reflection;
using System.Threading.Tasks;

namespace Tapeti.Config
{
    public delegate object ValueFactory(IMessageContext context);
    public delegate Task ResultHandler(IMessageContext context, object value);


    public interface IBindingContext
    {
        Type MessageClass { get; set; }

        MethodInfo Method { get; }
        IReadOnlyList<IBindingParameter> Parameters { get; }
<<<<<<< HEAD

=======
        IBindingResult Result { get; }

        void Use(IBindingFilter filter);
>>>>>>> b980e308
        void Use(IMessageMiddleware middleware);
    }


    public interface IBindingParameter
    {
        ParameterInfo Info { get; }
        bool HasBinding { get; }

        void SetBinding(ValueFactory valueFactory);
    }


    public interface IBindingResult
    {
        ParameterInfo Info { get; }
        bool HasHandler { get; }

        void SetHandler(ResultHandler resultHandler);
    }
}   <|MERGE_RESOLUTION|>--- conflicted
+++ resolved
@@ -15,13 +15,9 @@
 
         MethodInfo Method { get; }
         IReadOnlyList<IBindingParameter> Parameters { get; }
-<<<<<<< HEAD
-
-=======
         IBindingResult Result { get; }
 
         void Use(IBindingFilter filter);
->>>>>>> b980e308
         void Use(IMessageMiddleware middleware);
     }
 

--- conflicted
+++ resolved
@@ -42,14 +42,6 @@
         }
 
 
-<<<<<<< HEAD
-        public async Task RebindQueues()
-        {
-            await BindQueues();
-
-            if (consuming)
-                await Task.WhenAll(queues.Select(queue => workerFactory().Consume(queue.Name, queue.Bindings)).ToList());
-=======
         /// <summary>
         /// Called after the connection is lost. For internal use only.
         /// Guaranteed to be called from within the taskQueue thread.
@@ -58,7 +50,6 @@
         {
             initializeCancellationTokenSource?.Cancel();
             initializeCancellationTokenSource = null;
->>>>>>> c453b96a
         }
 
 

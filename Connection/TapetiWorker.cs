﻿using System;
using System.Collections.Generic;
using System.Threading.Tasks;
using RabbitMQ.Client;
using RabbitMQ.Client.Exceptions;
using RabbitMQ.Client.Framing;
using Tapeti.Config;
using Tapeti.Tasks;

namespace Tapeti.Connection
{
    public class TapetiWorker
    {
        public TapetiConnectionParams ConnectionParams { get; set; }

        private readonly IDependencyResolver dependencyResolver;
        private readonly IReadOnlyList<IMessageMiddleware> messageMiddleware;
        private readonly IMessageSerializer messageSerializer;
        private readonly IRoutingKeyStrategy routingKeyStrategy;
        private readonly IExchangeStrategy exchangeStrategy;
        private readonly Lazy<SingleThreadTaskQueue> taskQueue = new Lazy<SingleThreadTaskQueue>();
        private RabbitMQ.Client.IConnection connection;
        private IModel channelInstance;


        public TapetiWorker(IDependencyResolver dependencyResolver, IReadOnlyList<IMessageMiddleware> messageMiddleware)
        {
            this.dependencyResolver = dependencyResolver;
            this.messageMiddleware = messageMiddleware;

            messageSerializer = dependencyResolver.Resolve<IMessageSerializer>();
            routingKeyStrategy = dependencyResolver.Resolve<IRoutingKeyStrategy>();
            exchangeStrategy = dependencyResolver.Resolve<IExchangeStrategy>();
        }


        public Task Publish(object message, IBasicProperties properties)
        {
<<<<<<< HEAD
            return taskQueue.Value.Add(async () =>
            {
                var messageProperties = properties ?? new BasicProperties();
                if (messageProperties.Timestamp.UnixTime == 0)
                    messageProperties.Timestamp = new AmqpTimestamp(new DateTimeOffset(DateTime.UtcNow).ToUnixTimeSeconds());

                var body = messageSerializer.Serialize(message, messageProperties);

                (await GetChannel())
                    .BasicPublish(Exchange, routingKeyStrategy.GetRoutingKey(message.GetType()), false,
                        messageProperties, body);
            }).Unwrap();
=======
            return Publish(message, properties, exchangeStrategy.GetExchange(message.GetType()), routingKeyStrategy.GetRoutingKey(message.GetType()));
        }


        public Task PublishDirect(object message, string queueName, IBasicProperties properties)
        {
            return Publish(message, properties, "", queueName);
>>>>>>> b980e308
        }


        public Task Consume(string queueName, IEnumerable<IBinding> bindings)
        {
            return taskQueue.Value.Add(async () =>
            {
                (await GetChannel()).BasicConsume(queueName, false, new TapetiConsumer(this, queueName, dependencyResolver, bindings, messageMiddleware));
            }).Unwrap();
        }


        public async Task Subscribe(IQueue queue)
        {
            var queueName = await taskQueue.Value.Add(async () =>
            {
                var channel = await GetChannel();

                if (queue.Dynamic)
                {
                    var dynamicQueue = channel.QueueDeclare();

                    foreach (var binding in queue.Bindings)
                    {
                        var routingKey = routingKeyStrategy.GetRoutingKey(binding.MessageClass);
                        channel.QueueBind(dynamicQueue.QueueName, exchangeStrategy.GetExchange(binding.MessageClass), routingKey);

                        (binding as IDynamicQueueBinding)?.SetQueueName(dynamicQueue.QueueName);
                    }
                    
                    return dynamicQueue.QueueName;
                }

                channel.QueueDeclarePassive(queue.Name);
                return queue.Name;
            }).Unwrap();

            await Consume(queueName, queue.Bindings);
        }


        public Task Respond(ulong deliveryTag, ConsumeResponse response)
        {
            return taskQueue.Value.Add(async () =>
            {
                switch (response)
                {
                    case ConsumeResponse.Ack:
                        (await GetChannel()).BasicAck(deliveryTag, false);
                        break;

                    case ConsumeResponse.Nack:
                        (await GetChannel()).BasicNack(deliveryTag, false, false);
                        break;

                    case ConsumeResponse.Requeue:
                        (await GetChannel()).BasicNack(deliveryTag, false, true);
                        break;
                }

            }).Unwrap();
        }


        public Task Close()
        {
            if (!taskQueue.IsValueCreated)
                return Task.CompletedTask;

            return taskQueue.Value.Add(() =>
            {
                if (channelInstance != null)
                {
                    channelInstance.Dispose();
                    channelInstance = null;
                }

                // ReSharper disable once InvertIf
                if (connection != null)
                {
                    connection.Dispose();
                    connection = null;
                }

                taskQueue.Value.Dispose();
            });
        }


        private Task Publish(object message, IBasicProperties properties, string exchange, string routingKey)
        {
            return taskQueue.Value.Add(async () =>
            {
                var messageProperties = properties ?? new BasicProperties();
                if (messageProperties.Timestamp.UnixTime == 0)
                    messageProperties.Timestamp = new AmqpTimestamp(new DateTimeOffset(DateTime.UtcNow).ToUnixTimeSeconds());

                var body = messageSerializer.Serialize(message, messageProperties);

                (await GetChannel())
                    .BasicPublish(exchange, routingKey, false, messageProperties, body);
            }).Unwrap();

        }

        /// <remarks>
        /// Only call this from a task in the taskQueue to ensure IModel is only used 
        /// by a single thread, as is recommended in the RabbitMQ .NET Client documentation.
        /// </remarks>
        private async Task<IModel> GetChannel()
        {
            if (channelInstance != null)
                return channelInstance;

            var connectionFactory = new ConnectionFactory
            {
                HostName = ConnectionParams.HostName,
                Port = ConnectionParams.Port,
                VirtualHost = ConnectionParams.VirtualHost,
                UserName = ConnectionParams.Username,
                Password = ConnectionParams.Password,
                AutomaticRecoveryEnabled = true,
                RequestedHeartbeat = 30
            };

            while (true)
            {
                try
                {
                    connection = connectionFactory.CreateConnection();
                    channelInstance = connection.CreateModel();

                    if (ConnectionParams.PrefetchCount > 0)
                        channelInstance.BasicQos(0, ConnectionParams.PrefetchCount, false);

                    break;
                }
                catch (BrokerUnreachableException)
                {
                    await Task.Delay(5000);
                }
            }

            return channelInstance;
        }
    }
}<|MERGE_RESOLUTION|>--- conflicted
+++ resolved
@@ -36,20 +36,6 @@
 
         public Task Publish(object message, IBasicProperties properties)
         {
-<<<<<<< HEAD
-            return taskQueue.Value.Add(async () =>
-            {
-                var messageProperties = properties ?? new BasicProperties();
-                if (messageProperties.Timestamp.UnixTime == 0)
-                    messageProperties.Timestamp = new AmqpTimestamp(new DateTimeOffset(DateTime.UtcNow).ToUnixTimeSeconds());
-
-                var body = messageSerializer.Serialize(message, messageProperties);
-
-                (await GetChannel())
-                    .BasicPublish(Exchange, routingKeyStrategy.GetRoutingKey(message.GetType()), false,
-                        messageProperties, body);
-            }).Unwrap();
-=======
             return Publish(message, properties, exchangeStrategy.GetExchange(message.GetType()), routingKeyStrategy.GetRoutingKey(message.GetType()));
         }
 
@@ -57,7 +43,6 @@
         public Task PublishDirect(object message, string queueName, IBasicProperties properties)
         {
             return Publish(message, properties, "", queueName);
->>>>>>> b980e308
         }
 
 

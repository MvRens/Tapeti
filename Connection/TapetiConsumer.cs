--- conflicted
+++ resolved
@@ -1,7 +1,6 @@
 ﻿using System;
 using System.Collections.Generic;
 using System.Linq;
-using System.Threading.Tasks;
 using RabbitMQ.Client;
 using Tapeti.Config;
 using Tapeti.Helpers;
@@ -40,9 +39,6 @@
                     throw new ArgumentException("Empty message");
 
                 var validMessageType = false;
-<<<<<<< HEAD
-                foreach (var binding in bindings.Where(b => b.Accept(message)))
-=======
 
                 using (var context = new MessageContext
                 {
@@ -52,33 +48,9 @@
                     Message = message,
                     Properties = properties
                 })
->>>>>>> b980e308
                 {
                     try
                     {
-<<<<<<< HEAD
-                        DependencyResolver = dependencyResolver,
-                        Controller = dependencyResolver.Resolve(binding.Controller),
-                        Message = message,
-                        Properties = properties
-                    };
-
-                    MiddlewareHelper.GoAsync(binding.MessageMiddleware != null ? messageMiddleware.Concat(binding.MessageMiddleware).ToList() : messageMiddleware, 
-                        async (handler, next) => await handler.Handle(context, next),
-                        async () =>
-                        {
-                            var result = binding.Invoke(context, message).Result;
-                            if (result != null)
-                                await worker.Publish(result, null);
-                        }
-                        ).Wait();
-
-                    validMessageType = true;
-                }
-
-                if (!validMessageType)
-                    throw new ArgumentException($"Unsupported message type: {message.GetType().FullName}");
-=======
                         foreach (var binding in bindings)
                         {
                             if (!binding.Accept(context, message).Result)
@@ -108,7 +80,6 @@
                         worker.Respond(deliveryTag, exceptionStrategy.HandleException(context, UnwrapException(e)));
                     }
                 }
->>>>>>> b980e308
 
                 worker.Respond(deliveryTag, ConsumeResponse.Ack);
             }

--- conflicted
+++ resolved
@@ -34,11 +34,7 @@
         {
             this.dependencyResolver = dependencyResolver;
 
-<<<<<<< HEAD
-            Use(new DependencyResolverBinding(dependencyResolver));
-=======
             Use(new DependencyResolverBinding());
->>>>>>> b980e308
             Use(new MessageBinding());
             Use(new PublishResultBinding());
         }
@@ -143,12 +139,8 @@
                     QueueInfo = methodQueueInfo,
                     MessageClass = context.MessageClass,
                     MessageHandler = messageHandler,
-<<<<<<< HEAD
-                    MessageMiddleware = context.MessageMiddleware
-=======
                     MessageMiddleware = context.MessageMiddleware,
                     BindingFilters = context.BindingFilters
->>>>>>> b980e308
                 };
 
                 if (methodQueueInfo.Dynamic.GetValueOrDefault())
@@ -379,12 +371,6 @@
                 }
             }
 
-<<<<<<< HEAD
-            public IReadOnlyList<IMessageMiddleware> MessageMiddleware { get; set;  }
-
-            public QueueInfo QueueInfo { get; set; }
-=======
->>>>>>> b980e308
             public MessageHandlerFunc MessageHandler { get; set; }
 
 
@@ -435,20 +421,13 @@
         internal class BindingContext : IBindingContext
         {
             private List<IMessageMiddleware> messageMiddleware;
-<<<<<<< HEAD
-=======
             private List<IBindingFilter> bindingFilters;
->>>>>>> b980e308
 
             public Type MessageClass { get; set; }
 
             public MethodInfo Method { get; }
             public IReadOnlyList<IBindingParameter> Parameters { get; }
-<<<<<<< HEAD
-            public IReadOnlyList<IMessageMiddleware> MessageMiddleware => messageMiddleware;
-=======
             public IBindingResult Result { get; }
->>>>>>> b980e308
 
             public IReadOnlyList<IMessageMiddleware> MessageMiddleware => messageMiddleware;
             public IReadOnlyList<IBindingFilter> BindingFilters => bindingFilters;
@@ -479,15 +458,6 @@
 
                 bindingFilters.Add(filter);
             }
-
-
-            public void Use(IMessageMiddleware middleware)
-            {
-                if (messageMiddleware == null)
-                    messageMiddleware = new List<IMessageMiddleware>();
-
-                messageMiddleware.Add(middleware);
-            }
         }
 
 
